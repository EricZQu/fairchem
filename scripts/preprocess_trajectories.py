--- conflicted
+++ resolved
@@ -10,10 +10,10 @@
 import ase.io
 import lmdb
 import numpy as np
+import torch
 from ase.io.trajectory import Trajectory
 from tqdm import tqdm
 
-import torch
 from ocpmodels.preprocessing import AtomsToGraphs
 
 
@@ -97,22 +97,9 @@
     )
 
     # Extract features.
-<<<<<<< HEAD
-    idx = 0
-    for i in tqdm(range(num_trajectories)):
-        raw_traj_files[i] = raw_traj_files[i].replace(
-            "10k/adslab_ref", "10k/adslab_ref/filtered"
-        )
-        dl = read_trajectory_and_extract_features(a2g, raw_traj_files[i])
-        for do in dl:
-            txn = db.begin(write=True)
-            txn.put(f"{idx}".encode("ascii"), pickle.dumps(do, protocol=-1))
-            txn.commit()
-=======
     ids_log = open(os.path.join(args.out_path, "data_log.txt"), "w")
     sampled_unique_ids = []
     pbar = tqdm(total=args.size)
->>>>>>> 6b579bae
 
     idx = 0
     while idx <= args.size:
